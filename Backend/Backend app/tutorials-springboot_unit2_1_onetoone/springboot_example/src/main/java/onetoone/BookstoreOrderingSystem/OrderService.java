package onetoone.BookstoreOrderingSystem;


import lombok.RequiredArgsConstructor;
import onetoone.Bookstore.Products;
import onetoone.Bookstore.ProductsRepository;
import onetoone.Persons.Person;
import onetoone.Persons.PersonRepository;
import org.springframework.beans.factory.annotation.Autowired;
import org.springframework.stereotype.Service;

import java.time.LocalDateTime;
import java.util.List;

@Service
public class OrderService {

<<<<<<< HEAD
    private final PersonRepository personRepository;
    private final ProductsRepository productRepository;
    private final OrderRepository orderRepository;
=======
    @Autowired
    private PersonRepository personRepository;

    @Autowired
    private ProductsRepository productRepository;

    @Autowired
    private OrderRepository orderRepository;
>>>>>>> 340a3fe6

    public Order createOrder(Order order) {
        int personId = order.getPerson().getId();
        Person person = personRepository.findById(personId);
                //.orElseThrow(() -> new RuntimeException("Person not found"));

        order.setPerson(person);
        order.setOrderDate(LocalDateTime.now());

        for (OrderItem item : order.getItems()) {
            int productId = item.getProduct().getId();
            Products product = productRepository.findById(productId)
                    .orElseThrow(() -> new RuntimeException("Product not found"));
            item.setProduct(product);
            item.setOrder(order);
        }

        return orderRepository.save(order);
    }

    public List<Order> getAllOrders() {
        return orderRepository.findAll();
    }
}
<|MERGE_RESOLUTION|>--- conflicted
+++ resolved
@@ -15,11 +15,6 @@
 @Service
 public class OrderService {
 
-<<<<<<< HEAD
-    private final PersonRepository personRepository;
-    private final ProductsRepository productRepository;
-    private final OrderRepository orderRepository;
-=======
     @Autowired
     private PersonRepository personRepository;
 
@@ -28,7 +23,6 @@
 
     @Autowired
     private OrderRepository orderRepository;
->>>>>>> 340a3fe6
 
     public Order createOrder(Order order) {
         int personId = order.getPerson().getId();
