<?xml version="1.0" encoding="UTF-8"?>
<project version="4">
  <component name="AutoImportSettings">
    <option name="autoReloadType" value="SELECTIVE" />
  </component>
  <component name="ChangeListManager">
<<<<<<< HEAD
    <list default="true" id="aca4cb64-b4bd-467d-8f8c-911a50fcdbfb" name="Changes" comment="" />
=======
    <list default="true" id="aca4cb64-b4bd-467d-8f8c-911a50fcdbfb" name="Changes" comment="">
      <change beforePath="$PROJECT_DIR$/.idea/workspace.xml" beforeDir="false" afterPath="$PROJECT_DIR$/.idea/workspace.xml" afterDir="false" />
      <change beforePath="$PROJECT_DIR$/src/main/java/onetoone/DiningHall/DiningHall.java" beforeDir="false" afterPath="$PROJECT_DIR$/src/main/java/onetoone/DiningHall/DiningHall.java" afterDir="false" />
    </list>
>>>>>>> 340a3fe6
    <option name="SHOW_DIALOG" value="false" />
    <option name="HIGHLIGHT_CONFLICTS" value="true" />
    <option name="HIGHLIGHT_NON_ACTIVE_CHANGELIST" value="false" />
    <option name="LAST_RESOLUTION" value="IGNORE" />
  </component>
  <component name="FileTemplateManagerImpl">
    <option name="RECENT_TEMPLATES">
      <list>
        <option value="Enum" />
        <option value="Class" />
        <option value="Interface" />
        <option value="Class" />
      </list>
    </option>
  </component>
  <component name="Git.Settings">
    <option name="RECENT_GIT_ROOT_PATH" value="$PROJECT_DIR$/../../../.." />
  </component>
  <component name="GitLabMergeRequestFiltersHistory">{
  &quot;lastFilter&quot;: {
    &quot;state&quot;: &quot;OPENED&quot;,
    &quot;assignee&quot;: {
      &quot;type&quot;: &quot;org.jetbrains.plugins.gitlab.mergerequest.ui.filters.GitLabMergeRequestsFiltersValue.MergeRequestsMemberFilterValue.MergeRequestsAssigneeFilterValue&quot;,
      &quot;username&quot;: &quot;jsorter5&quot;,
      &quot;fullname&quot;: &quot;Sorter, Jayden S&quot;
    }
  }
}</component>
  <component name="GitLabMergeRequestsSettings">{
  &quot;selectedUrlAndAccountId&quot;: {
    &quot;first&quot;: &quot;https://git.las.iastate.edu/cs309/2025spring/2_swarna_4.git&quot;,
    &quot;second&quot;: &quot;769ef8d8-294b-4c94-9b52-93f563070e3c&quot;
  }
}</component>
  <component name="ProblemsViewState">
    <option name="selectedTabId" value="ProjectErrors" />
  </component>
  <component name="ProjectColorInfo">{
  &quot;associatedIndex&quot;: 6
}</component>
  <component name="ProjectId" id="2t0qEwlxRFPbDL1gvjsUjGUEA4m" />
  <component name="ProjectViewState">
    <option name="hideEmptyMiddlePackages" value="true" />
    <option name="showLibraryContents" value="true" />
  </component>
<<<<<<< HEAD
  <component name="PropertiesComponent">{
  &quot;keyToString&quot;: {
    &quot;Application.Main.executor&quot;: &quot;Run&quot;,
    &quot;Maven.onetoone [clean].executor&quot;: &quot;Run&quot;,
    &quot;Maven.onetoone [compile].executor&quot;: &quot;Run&quot;,
    &quot;Maven.onetoone [install].executor&quot;: &quot;Run&quot;,
    &quot;Maven.onetoone [package].executor&quot;: &quot;Run&quot;,
    &quot;RunOnceActivity.git.unshallow&quot;: &quot;true&quot;,
    &quot;Spring Boot.Main.executor&quot;: &quot;Run&quot;,
    &quot;git-widget-placeholder&quot;: &quot;DiningHall-orderingsystem&quot;,
    &quot;node.js.detected.package.eslint&quot;: &quot;true&quot;,
    &quot;node.js.detected.package.tslint&quot;: &quot;true&quot;,
    &quot;node.js.selected.package.eslint&quot;: &quot;(autodetect)&quot;,
    &quot;node.js.selected.package.tslint&quot;: &quot;(autodetect)&quot;,
    &quot;nodejs_package_manager_path&quot;: &quot;npm&quot;,
    &quot;vue.rearranger.settings.migration&quot;: &quot;true&quot;
=======
  <component name="PropertiesComponent"><![CDATA[{
  "keyToString": {
    "Application.Main.executor": "Run",
    "Maven.onetoone [clean].executor": "Run",
    "Maven.onetoone [compile].executor": "Run",
    "Maven.onetoone [install].executor": "Run",
    "Maven.onetoone [package].executor": "Run",
    "RunOnceActivity.git.unshallow": "true",
    "Spring Boot.Main.executor": "Run",
    "git-widget-placeholder": "main",
    "node.js.detected.package.eslint": "true",
    "node.js.detected.package.tslint": "true",
    "node.js.selected.package.eslint": "(autodetect)",
    "node.js.selected.package.tslint": "(autodetect)",
    "nodejs_package_manager_path": "npm",
    "vue.rearranger.settings.migration": "true"
>>>>>>> 340a3fe6
  }
}</component>
  <component name="RecentsManager">
    <key name="CopyFile.RECENT_KEYS">
      <recent name="$PROJECT_DIR$/src/main/java/onetoone" />
    </key>
  </component>
  <component name="RunManager" selected="Application.Main">
    <configuration name="Main" type="Application" factoryName="Application" temporary="true" nameIsGenerated="true">
      <option name="MAIN_CLASS_NAME" value="onetoone.Main" />
      <module name="onetoone" />
      <extension name="coverage">
        <pattern>
          <option name="PATTERN" value="onetoone.*" />
          <option name="ENABLED" value="true" />
        </pattern>
      </extension>
      <method v="2">
        <option name="Make" enabled="true" />
      </method>
    </configuration>
    <configuration name="Main" type="SpringBootApplicationConfigurationType" factoryName="Spring Boot" nameIsGenerated="true">
      <module name="onetoone" />
      <option name="SPRING_BOOT_MAIN_CLASS" value="onetoone.Main" />
      <method v="2">
        <option name="Make" enabled="true" />
      </method>
    </configuration>
    <recent_temporary>
      <list>
        <item itemvalue="Application.Main" />
      </list>
    </recent_temporary>
  </component>
  <component name="SharedIndexes">
    <attachedChunks>
      <set>
        <option value="bundled-jdk-9823dce3aa75-fbdcb00ec9e3-intellij.indexing.shared.core-IU-251.23774.435" />
        <option value="bundled-js-predefined-d6986cc7102b-f27c65a3e318-JavaScript-IU-251.23774.435" />
      </set>
    </attachedChunks>
  </component>
  <component name="SpellCheckerSettings" RuntimeDictionaries="0" Folders="0" CustomDictionaries="0" DefaultDictionary="application-level" UseSingleDictionary="true" transferred="true" />
  <component name="TaskManager">
    <task active="true" id="Default" summary="Default task">
      <changelist id="aca4cb64-b4bd-467d-8f8c-911a50fcdbfb" name="Changes" comment="" />
      <created>1739499231099</created>
      <option name="number" value="Default" />
      <option name="presentableId" value="Default" />
      <updated>1739499231099</updated>
      <workItem from="1745633789796" duration="4436000" />
      <workItem from="1744391399815" duration="325000" />
      <workItem from="1745871172627" duration="609000" />
      <workItem from="1746329593087" duration="4011000" />
      <workItem from="1746389514277" duration="1094000" />
    </task>
    <servers />
  </component>
  <component name="TypeScriptGeneratedFilesManager">
    <option name="version" value="3" />
  </component>
  <component name="Vcs.Log.Tabs.Properties">
    <option name="TAB_STATES">
      <map>
        <entry key="MAIN">
          <value>
            <State />
          </value>
        </entry>
      </map>
    </option>
  </component>
  <component name="VcsManagerConfiguration">
    <ignored-roots>
      <path value="$USER_HOME$" />
    </ignored-roots>
    <MESSAGE value="Merge branch 'javadocs-backend' into 'main'&#10;&#10;Javadocs backend&#10;&#10;See merge request cs309/2025spring/2_swarna_4!42" />
    <option name="LAST_COMMIT_MESSAGE" value="" />
  </component>
  <component name="XDebuggerManager">
    <breakpoint-manager>
      <breakpoints>
        <line-breakpoint enabled="true" type="java-line">
          <url>file://$PROJECT_DIR$/src/main/java/onetoone/Profiles/ProfileController.java</url>
          <line>102</line>
          <option name="timeStamp" value="21" />
        </line-breakpoint>
        <line-breakpoint enabled="true" type="java-line">
          <url>file://$PROJECT_DIR$/src/main/java/onetoone/Login/LoginController.java</url>
          <line>153</line>
          <option name="timeStamp" value="22" />
        </line-breakpoint>
        <line-breakpoint enabled="true" type="java-line">
          <url>file://$PROJECT_DIR$/src/main/java/onetoone/Login/LoginController.java</url>
          <line>149</line>
          <option name="timeStamp" value="33" />
        </line-breakpoint>
        <line-breakpoint enabled="true" type="java-line">
          <url>file://$PROJECT_DIR$/src/main/java/onetoone/Profiles/ProfilesService.java</url>
          <line>27</line>
          <option name="timeStamp" value="41" />
        </line-breakpoint>
        <line-breakpoint enabled="true" type="java-line">
          <url>file://$PROJECT_DIR$/src/main/java/onetoone/Signup/Signup.java</url>
          <line>20</line>
          <option name="timeStamp" value="45" />
        </line-breakpoint>
        <line-breakpoint enabled="true" type="java-line">
          <url>file://$PROJECT_DIR$/src/main/java/onetoone/Signup/SignupController.java</url>
          <line>77</line>
          <option name="timeStamp" value="50" />
        </line-breakpoint>
        <line-breakpoint enabled="true" type="java-line">
          <url>file://$PROJECT_DIR$/src/main/java/onetoone/Signup/SignupController.java</url>
          <line>60</line>
          <option name="timeStamp" value="55" />
        </line-breakpoint>
        <line-breakpoint enabled="true" type="java-line">
          <url>file://$PROJECT_DIR$/src/main/java/onetoone/Signup/SignupController.java</url>
          <line>63</line>
          <option name="timeStamp" value="56" />
        </line-breakpoint>
        <line-breakpoint enabled="true" type="java-line">
          <url>file://$PROJECT_DIR$/src/main/java/onetoone/StudyTable/StudyTableController.java</url>
          <line>17</line>
          <option name="timeStamp" value="57" />
        </line-breakpoint>
        <line-breakpoint enabled="true" type="java-line">
          <url>file://$PROJECT_DIR$/src/main/java/onetoone/StudentClasses/StudentClasses.java</url>
          <line>15</line>
          <option name="timeStamp" value="58" />
        </line-breakpoint>
        <line-breakpoint enabled="true" type="java-line">
          <url>file://$PROJECT_DIR$/src/main/java/onetoone/StudentClasses/StudentClasses.java</url>
          <line>21</line>
          <option name="timeStamp" value="59" />
        </line-breakpoint>
        <line-breakpoint enabled="true" type="java-line">
          <url>file://$PROJECT_DIR$/src/main/java/onetoone/UserRoles/UserRolesController.java</url>
          <line>46</line>
          <option name="timeStamp" value="68" />
        </line-breakpoint>
        <line-breakpoint enabled="true" type="java-line">
          <url>file://$PROJECT_DIR$/src/main/java/onetoone/Profiles/ProfileController.java</url>
          <line>24</line>
          <option name="timeStamp" value="88" />
        </line-breakpoint>
        <line-breakpoint enabled="true" type="java-line">
          <url>file://$PROJECT_DIR$/src/main/java/onetoone/Profiles/ProfileController.java</url>
          <line>26</line>
          <option name="timeStamp" value="89" />
        </line-breakpoint>
        <line-breakpoint enabled="true" type="java-line">
          <url>file://$PROJECT_DIR$/src/main/java/onetoone/Profiles/ProfileController.java</url>
          <line>31</line>
          <option name="timeStamp" value="90" />
        </line-breakpoint>
        <line-breakpoint enabled="true" type="java-line">
          <url>file://$PROJECT_DIR$/src/main/java/onetoone/Profiles/ProfileController.java</url>
          <line>51</line>
          <option name="timeStamp" value="91" />
        </line-breakpoint>
        <line-breakpoint enabled="true" type="java-line">
          <url>file://$PROJECT_DIR$/src/main/java/onetoone/Profiles/ProfileController.java</url>
          <line>53</line>
          <option name="timeStamp" value="92" />
        </line-breakpoint>
        <line-breakpoint enabled="true" type="java-line">
          <url>file://$PROJECT_DIR$/src/main/java/onetoone/Profiles/ProfileController.java</url>
          <line>112</line>
          <option name="timeStamp" value="94" />
        </line-breakpoint>
        <line-breakpoint enabled="true" type="java-line">
          <url>file://$PROJECT_DIR$/src/main/java/onetoone/Profiles/ProfileController.java</url>
          <line>126</line>
          <option name="timeStamp" value="95" />
        </line-breakpoint>
        <line-breakpoint enabled="true" type="java-field">
          <url>file://$PROJECT_DIR$/src/main/java/onetoone/Login/Login.java</url>
          <line>44</line>
          <properties field="signup" class="onetoone.Login.Login" />
          <option name="timeStamp" value="42" />
        </line-breakpoint>
        <line-breakpoint enabled="true" type="java-method">
          <url>file://$PROJECT_DIR$/src/main/java/onetoone/Signup/Signup.java</url>
          <line>119</line>
          <properties class="onetoone.Signup.Signup">
            <option name="EMULATED" value="true" />
            <option name="WATCH_EXIT" value="false" />
          </properties>
          <option name="timeStamp" value="51" />
        </line-breakpoint>
        <line-breakpoint enabled="true" type="java-method">
          <url>file://$PROJECT_DIR$/src/main/java/onetoone/Login/LoginController.java</url>
          <line>45</line>
          <properties class="onetoone.Login.LoginController">
            <option name="EMULATED" value="true" />
            <option name="WATCH_EXIT" value="false" />
          </properties>
          <option name="timeStamp" value="87" />
        </line-breakpoint>
        <breakpoint enabled="true" type="java-exception">
          <properties class="org.springframework.beans.factory.BeanCreationException" package="org.springframework.beans.factory" />
          <option name="timeStamp" value="96" />
        </breakpoint>
      </breakpoints>
    </breakpoint-manager>
  </component>
  <component name="com.intellij.coverage.CoverageDataManagerImpl">
    <SUITE FILE_PATH="coverage/springboot_example$DiningHallSystemTest.ic" NAME="DiningHallSystemTest Coverage Results" MODIFIED="1746541642455" SOURCE_PROVIDER="com.intellij.coverage.DefaultCoverageFileProvider" RUNNER="idea" COVERAGE_BY_TEST_ENABLED="false" COVERAGE_TRACING_ENABLED="true">
      <FILTER>onetoone.DiningHall.*</FILTER>
    </SUITE>
    <SUITE FILE_PATH="coverage/springboot_example$java_in_onetoone.ic" NAME="java in onetoone Coverage Results" MODIFIED="1746541844680" SOURCE_PROVIDER="com.intellij.coverage.DefaultCoverageFileProvider" RUNNER="idea" COVERAGE_BY_TEST_ENABLED="false" COVERAGE_TRACING_ENABLED="true" />
    <SUITE FILE_PATH="coverage/springboot_example$PersonSystemTest_testPerson.ic" NAME="PersonSystemTest.testPerson Coverage Results" MODIFIED="1746541760104" SOURCE_PROVIDER="com.intellij.coverage.DefaultCoverageFileProvider" RUNNER="idea" COVERAGE_BY_TEST_ENABLED="false" COVERAGE_TRACING_ENABLED="true">
      <FILTER>onetoone.Person.*</FILTER>
    </SUITE>
    <SUITE FILE_PATH="coverage/springboot_example$onetoone_in_onetoone.ic" NAME="onetoone in onetoone Coverage Results" MODIFIED="1746576618408" SOURCE_PROVIDER="com.intellij.coverage.DefaultCoverageFileProvider" RUNNER="idea" COVERAGE_BY_TEST_ENABLED="false" COVERAGE_TRACING_ENABLED="true" />
  </component>
</project><|MERGE_RESOLUTION|>--- conflicted
+++ resolved
@@ -4,14 +4,10 @@
     <option name="autoReloadType" value="SELECTIVE" />
   </component>
   <component name="ChangeListManager">
-<<<<<<< HEAD
-    <list default="true" id="aca4cb64-b4bd-467d-8f8c-911a50fcdbfb" name="Changes" comment="" />
-=======
     <list default="true" id="aca4cb64-b4bd-467d-8f8c-911a50fcdbfb" name="Changes" comment="">
       <change beforePath="$PROJECT_DIR$/.idea/workspace.xml" beforeDir="false" afterPath="$PROJECT_DIR$/.idea/workspace.xml" afterDir="false" />
       <change beforePath="$PROJECT_DIR$/src/main/java/onetoone/DiningHall/DiningHall.java" beforeDir="false" afterPath="$PROJECT_DIR$/src/main/java/onetoone/DiningHall/DiningHall.java" afterDir="false" />
     </list>
->>>>>>> 340a3fe6
     <option name="SHOW_DIALOG" value="false" />
     <option name="HIGHLIGHT_CONFLICTS" value="true" />
     <option name="HIGHLIGHT_NON_ACTIVE_CHANGELIST" value="false" />
@@ -57,24 +53,6 @@
     <option name="hideEmptyMiddlePackages" value="true" />
     <option name="showLibraryContents" value="true" />
   </component>
-<<<<<<< HEAD
-  <component name="PropertiesComponent">{
-  &quot;keyToString&quot;: {
-    &quot;Application.Main.executor&quot;: &quot;Run&quot;,
-    &quot;Maven.onetoone [clean].executor&quot;: &quot;Run&quot;,
-    &quot;Maven.onetoone [compile].executor&quot;: &quot;Run&quot;,
-    &quot;Maven.onetoone [install].executor&quot;: &quot;Run&quot;,
-    &quot;Maven.onetoone [package].executor&quot;: &quot;Run&quot;,
-    &quot;RunOnceActivity.git.unshallow&quot;: &quot;true&quot;,
-    &quot;Spring Boot.Main.executor&quot;: &quot;Run&quot;,
-    &quot;git-widget-placeholder&quot;: &quot;DiningHall-orderingsystem&quot;,
-    &quot;node.js.detected.package.eslint&quot;: &quot;true&quot;,
-    &quot;node.js.detected.package.tslint&quot;: &quot;true&quot;,
-    &quot;node.js.selected.package.eslint&quot;: &quot;(autodetect)&quot;,
-    &quot;node.js.selected.package.tslint&quot;: &quot;(autodetect)&quot;,
-    &quot;nodejs_package_manager_path&quot;: &quot;npm&quot;,
-    &quot;vue.rearranger.settings.migration&quot;: &quot;true&quot;
-=======
   <component name="PropertiesComponent"><![CDATA[{
   "keyToString": {
     "Application.Main.executor": "Run",
@@ -91,9 +69,8 @@
     "node.js.selected.package.tslint": "(autodetect)",
     "nodejs_package_manager_path": "npm",
     "vue.rearranger.settings.migration": "true"
->>>>>>> 340a3fe6
   }
-}</component>
+}]]></component>
   <component name="RecentsManager">
     <key name="CopyFile.RECENT_KEYS">
       <recent name="$PROJECT_DIR$/src/main/java/onetoone" />
