--- conflicted
+++ resolved
@@ -52,20 +52,6 @@
     <option name="hideEmptyMiddlePackages" value="true" />
     <option name="showLibraryContents" value="true" />
   </component>
-<<<<<<< HEAD
-  <component name="PropertiesComponent">{
-  &quot;keyToString&quot;: {
-    &quot;Application.Main.executor&quot;: &quot;Run&quot;,
-    &quot;Maven.onetoone [package].executor&quot;: &quot;Run&quot;,
-    &quot;RunOnceActivity.ShowReadmeOnStart&quot;: &quot;true&quot;,
-    &quot;RunOnceActivity.git.unshallow&quot;: &quot;true&quot;,
-    &quot;git-widget-placeholder&quot;: &quot;campusEvents-backend&quot;,
-    &quot;kotlin-language-version-configured&quot;: &quot;true&quot;,
-    &quot;last_opened_file_path&quot;: &quot;/Users/jrock25/2_swarna_4/Backend/Backend app/tutorials-springboot_unit2_1_onetoone/springboot_example&quot;,
-    &quot;project.structure.last.edited&quot;: &quot;SDKs&quot;,
-    &quot;project.structure.proportion&quot;: &quot;0.15&quot;,
-    &quot;project.structure.side.proportion&quot;: &quot;0.2&quot;
-=======
   <component name="PropertiesComponent"><![CDATA[{
   "keyToString": {
     "Application.Main.executor": "Run",
@@ -81,15 +67,11 @@
     "project.structure.last.edited": "SDKs",
     "project.structure.proportion": "0.15",
     "project.structure.side.proportion": "0.2"
->>>>>>> 0c37e472
   }
-}</component>
+}]]></component>
   <component name="RecentsManager">
     <key name="CopyFile.RECENT_KEYS">
       <recent name="$PROJECT_DIR$/src/main/java/onetoone" />
-    </key>
-    <key name="CopyClassDialog.RECENTS_KEY">
-      <recent name="onetoone.BusSystem2" />
     </key>
   </component>
   <component name="RunManager">
@@ -177,24 +159,6 @@
           <line>26</line>
           <option name="timeStamp" value="68" />
         </line-breakpoint>
-<<<<<<< HEAD
-        <line-breakpoint enabled="true" type="java-line">
-          <url>file://$PROJECT_DIR$/src/main/java/onetoone/Persons/Person.java</url>
-          <line>209</line>
-          <option name="timeStamp" value="69" />
-        </line-breakpoint>
-        <line-breakpoint enabled="true" type="java-line">
-          <url>file://$PROJECT_DIR$/src/main/java/onetoone/BusSystem2/Vehicle.java</url>
-          <line>17</line>
-          <option name="timeStamp" value="71" />
-        </line-breakpoint>
-        <line-breakpoint enabled="true" type="java-line">
-          <url>file://$PROJECT_DIR$/src/main/java/onetoone/BusSystem2/ScheduledUpdater.java</url>
-          <line>27</line>
-          <option name="timeStamp" value="72" />
-        </line-breakpoint>
-=======
->>>>>>> 0c37e472
         <line-breakpoint enabled="true" type="java-field">
           <url>file://$PROJECT_DIR$/src/main/java/onetoone/Login/Login.java</url>
           <line>44</line>
