--- conflicted
+++ resolved
@@ -58,11 +58,7 @@
 
     // OkHttp for WebSocket support
     implementation 'com.squareup.okhttp3:okhttp:4.9.3'
-<<<<<<< HEAD
-    implementation files('C:\\Users\\jfren\\AppData\\Local\\Android\\Sdk\\platforms\\android-35\\android.jar')
-=======
     implementation libs.androidx.espresso.contrib
->>>>>>> ad1451e2
 
     testImplementation 'junit:junit:4.13.2'
 
