--- conflicted
+++ resolved
@@ -72,15 +72,12 @@
             tools:node="merge"
             tools:ignore="DuplicateActivity,Instantiatable"/>
 
-<<<<<<< HEAD
-=======
         <activity
             android:name=".CampusEventsActivity"
             android:exported="false"
             tools:node="merge"
             tools:ignore="DuplicateActivity,Instantiatable"/>
 
->>>>>>> 71a249c8
         <activity
             android:name=".StudyGroupsActivity"
             android:exported="false"
