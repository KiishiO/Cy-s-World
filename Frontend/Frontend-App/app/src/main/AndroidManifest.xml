<?xml version="1.0" encoding="utf-8"?>
<manifest xmlns:android="http://schemas.android.com/apk/res/android"
    xmlns:tools="http://schemas.android.com/tools"
    package="com.example.own_example">

    <!-- Internet permissions -->
    <uses-permission android:name="android.permission.USE_BIOMETRIC" />
    <uses-permission android:name="android.permission.ACCESS_NETWORK_STATE" />
    <uses-permission android:name="android.permission.INTERNET" />
    <uses-permission android:name="android.permission.ACCESS_WIFI_STATE" />

    <!-- Location permissions -->
    <uses-permission android:name="android.permission.ACCESS_FINE_LOCATION" />
    <uses-permission android:name="android.permission.ACCESS_COARSE_LOCATION" />

    <application
        android:allowBackup="true"
        android:icon="@mipmap/ic_launcher"
        android:label="@string/app_name"
        android:roundIcon="@mipmap/ic_launcher_round"
        android:supportsRtl="true"
        android:usesCleartextTraffic="true"
        android:networkSecurityConfig="@xml/network_security_config"
        android:theme="@style/Theme.MaterialComponents.DayNight.NoActionBar"
        tools:replace="android:label,android:icon,android:theme"
        tools:node="merge">

        <!-- Google Maps API Key -->
        <meta-data
            android:name="com.google.android.geo.API_KEY"
            android:value="${MAPS_API_KEY}" />

        <activity
            android:name=".MainActivity"
            android:exported="true"
            tools:node="merge"
            tools:ignore="DuplicateActivity,Instantiatable">
            <intent-filter>
                <action android:name="android.intent.action.MAIN" />
                <category android:name="android.intent.category.LAUNCHER" />
            </intent-filter>
        </activity>

        <activity
            android:name=".BusMapActivity"
            android:exported="false"
            android:label="CyRide Bus Map"
            tools:node="merge"
            tools:ignore="DuplicateActivity,Instantiatable"/>

        <activity
            android:name=".CampusEventsActivity"
            android:exported="false"
            tools:node="merge"
            tools:ignore="DuplicateActivity,Instantiatable"/>

        <activity
            android:name=".ProfilePick"
            android:exported="false"
            tools:node="merge"
            tools:ignore="DuplicateActivity,Instantiatable"/>

        <activity
            android:name=".LoginActivity"
            android:exported="false"
            tools:node="merge"
            tools:ignore="DuplicateActivity,Instantiatable"/>

        <activity
            android:name=".SignUpActivity"
            android:exported="false"
            tools:node="merge"
            tools:ignore="DuplicateActivity,Instantiatable"/>

        <activity
            android:name=".StudentDashboardActivity"
            android:exported="false"
            tools:node="merge"
            tools:ignore="DuplicateActivity,Instantiatable"/>

        <activity
            android:name=".TeacherDashboardActivity"
            android:exported="false"
            tools:node="merge"
            tools:ignore="DuplicateActivity,Instantiatable"/>

        <activity
            android:name=".AdminDashboardActivity"
            android:exported="false"
            tools:node="merge"
            tools:ignore="DuplicateActivity,Instantiatable"/>

        <activity
            android:name=".AdminDiningHallActivity"
            android:exported="false"
            tools:node="merge"
            tools:ignore="DuplicateActivity,Instantiatable"/>

        <activity
            android:name=".AdminDiningMenuActivity"
            android:exported="false"
            tools:node="merge"
            tools:ignore="DuplicateActivity,Instantiatable"/>

        <activity
            android:name=".AdminEventsActivity"
            android:exported="false"
            tools:node="merge"
            tools:ignore="DuplicateActivity,Instantiatable"/>

        <activity
            android:name=".FriendsActivity"
            android:exported="false"
            tools:node="merge"
            tools:ignore="DuplicateActivity,Instantiatable"/>

        <activity
            android:name=".ClassesActivity"
            android:exported="false"
            tools:node="merge"
            tools:ignore="DuplicateActivity,Instantiatable"/>

        <activity
            android:name=".DiningHallActivity"
            android:exported="false"
            tools:node="merge"
            tools:ignore="DuplicateActivity,Instantiatable"/>

        <activity
            android:name=".DiningHallDetailActivity"
            android:exported="false"
            tools:node="merge"
            tools:ignore="DuplicateActivity,Instantiatable"/>

        <activity
            android:name=".EventDetailActivity"
            android:exported="false"
            tools:node="merge"
            tools:ignore="DuplicateActivity,Instantiatable"/>

        <activity
            android:name=".StudyGroupsActivity"
            android:exported="false"
            tools:node="merge"
            tools:ignore="DuplicateActivity,Instantiatable"/>

        <activity
            android:name=".ChatActivity"
            android:exported="false"
            android:windowSoftInputMode="adjustResize"
            tools:node="merge"
            tools:ignore="DuplicateActivity,Instantiatable"/>

        <activity
            android:name=".BusActivity"
            android:exported="false"
            android:label="@string/title_activity_bus"
            tools:node="merge"
            tools:ignore="DuplicateActivity,Instantiatable"/>

        <activity
            android:name=".AdminClassesActivity"
            android:exported="false"
            tools:node="merge"
            tools:ignore="DuplicateActivity,Instantiatable"/>

        <activity
            android:name=".ClassDetailActivity"
            android:exported="false"
            tools:node="merge"
            tools:ignore="DuplicateActivity,Instantiatable"/>

        <activity
<<<<<<< HEAD
            android:name=".OrderingActivity"
=======
            android:name=".BookstoreActivity"
>>>>>>> b22b6584
            android:exported="false"
            tools:node="merge"
            tools:ignore="DuplicateActivity,Instantiatable"/>

        <activity
<<<<<<< HEAD
            android:name=".OrderHistoryActivity"
=======
            android:name=".CartActivity"
            android:exported="false"
            tools:node="merge"
            tools:ignore="DuplicateActivity,Instantiatable"/>

        <activity
            android:name=".OrderConfirmationActivity"
>>>>>>> b22b6584
            android:exported="false"
            tools:node="merge"
            tools:ignore="DuplicateActivity,Instantiatable"/>
    </application>
</manifest><|MERGE_RESOLUTION|>--- conflicted
+++ resolved
@@ -171,19 +171,12 @@
             tools:ignore="DuplicateActivity,Instantiatable"/>
 
         <activity
-<<<<<<< HEAD
-            android:name=".OrderingActivity"
-=======
             android:name=".BookstoreActivity"
->>>>>>> b22b6584
             android:exported="false"
             tools:node="merge"
             tools:ignore="DuplicateActivity,Instantiatable"/>
 
         <activity
-<<<<<<< HEAD
-            android:name=".OrderHistoryActivity"
-=======
             android:name=".CartActivity"
             android:exported="false"
             tools:node="merge"
@@ -191,7 +184,6 @@
 
         <activity
             android:name=".OrderConfirmationActivity"
->>>>>>> b22b6584
             android:exported="false"
             tools:node="merge"
             tools:ignore="DuplicateActivity,Instantiatable"/>
