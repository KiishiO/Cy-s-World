--- conflicted
+++ resolved
@@ -9,7 +9,6 @@
         android:icon="@drawable/icon_dining"
         android:title="Dining" />
     <item
-<<<<<<< HEAD
         android:id="@+id/nav_classes"
         android:icon="@drawable/icon_school"
         android:title="Classes" />
@@ -21,9 +20,4 @@
     <!--        android:id="@+id/nav_profile"-->
     <!--        android:icon="@drawable/ic_person"-->
     <!--        android:title="Profile" />-->
-=======
-        android:id="@+id/nav_buses"
-        android:icon="@drawable/icon_bus"
-        android:title="Bus Routes" />
->>>>>>> 5dcdc5f6
 </menu>