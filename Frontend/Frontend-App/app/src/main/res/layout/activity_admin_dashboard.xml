--- conflicted
+++ resolved
@@ -193,7 +193,6 @@
         </com.google.android.material.card.MaterialCardView>
     </LinearLayout>
 
-<<<<<<< HEAD
     <!-- Third row of action buttons -->
     <LinearLayout
         android:id="@+id/action_buttons_row3"
@@ -275,6 +274,4 @@
         app:layout_constraintBottom_toBottomOf="parent"
         tools:listitem="@layout/item_recent_activity" />
 
-=======
->>>>>>> 7a18976a
 </androidx.constraintlayout.widget.ConstraintLayout>