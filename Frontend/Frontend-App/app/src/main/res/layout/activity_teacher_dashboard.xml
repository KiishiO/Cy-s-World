<?xml version="1.0" encoding="utf-8"?>
<androidx.constraintlayout.widget.ConstraintLayout
    xmlns:android="http://schemas.android.com/apk/res/android"
    android:layout_width="match_parent"
    android:layout_height="match_parent"
    xmlns:tools="http://schemas.android.com/tools"
    xmlns:app="http://schemas.android.com/apk/res-auto"
    android:background="@color/white"
    android:paddingTop="100dp">

    <!--Teacher Profile Icon-->
    <ImageView
        android:id="@+id/teacherProfile_image"
        android:layout_width="match_parent"
        android:layout_height="250dp"
        android:src="@drawable/iconpic_teacherprofile"
        android:layout_marginTop="16dp"
        android:scaleType="fitCenter"
        app:layout_constraintTop_toTopOf="parent"
        app:layout_constraintLeft_toLeftOf="parent"
        app:layout_constraintRight_toRightOf="parent">
    </ImageView>

    <!--Welcome Text-->
    <TextView
        android:id="@+id/welcome_text"
        android:layout_width="wrap_content"
        android:layout_height="wrap_content"
        android:text="Welcome, Professor..."
        android:textStyle="italic"
        android:textSize="28sp"
        android:fontFamily="serif"
        app:layout_constraintTop_toBottomOf="@+id/teacherProfile_image"
        app:layout_constraintLeft_toLeftOf="parent"
        app:layout_constraintRight_toRightOf="parent"
        android:textColor="@color/gold"
        android:layout_marginTop="16dp">
    </TextView>

    <!-- Action Buttons Row 1 -->
    <LinearLayout
        android:id="@+id/action_buttons_layout"
        android:layout_width="match_parent"
        android:layout_height="wrap_content"
        android:orientation="horizontal"
        android:layout_marginTop="24dp"
        android:layout_marginStart="16dp"
        android:layout_marginEnd="16dp"
        app:layout_constraintTop_toBottomOf="@+id/welcome_text">

        <!-- Class Management Button -->
        <com.google.android.material.card.MaterialCardView
            android:id="@+id/classes_management_card"
            android:layout_width="0dp"
            android:layout_height="100dp"
            android:layout_weight="1"
            android:layout_marginEnd="8dp"
            app:cardCornerRadius="16dp"
            app:cardElevation="4dp"
            app:cardBackgroundColor="@color/cardinal_red">

            <LinearLayout
                android:layout_width="match_parent"
                android:layout_height="match_parent"
                android:orientation="vertical"
                android:gravity="center">

                <ImageView
                    android:layout_width="160dp"
                    android:layout_height="60dp"
                    android:src="@drawable/university_icon"
                    android:contentDescription="Class Management" />

                <TextView
                    android:layout_width="wrap_content"
                    android:layout_height="wrap_content"
                    android:text="Class Management"
                    android:textColor="@color/white"
                    android:textSize="16sp"
                    android:layout_marginTop="4dp" />
            </LinearLayout>
        </com.google.android.material.card.MaterialCardView>

        <!-- Office Hours Button / Now for campus news -->
        <com.google.android.material.card.MaterialCardView
            android:id="@+id/office_hours_card"
            android:layout_width="0dp"
            android:layout_height="100dp"
            android:layout_weight="1"
            android:layout_marginStart="8dp"
            app:cardCornerRadius="16dp"
            app:cardElevation="4dp"
            app:cardBackgroundColor="#344955">

            <LinearLayout
                android:layout_width="match_parent"
                android:layout_height="match_parent"
                android:orientation="vertical"
                android:gravity="center">

                <ImageView
                    android:layout_width="160dp"
                    android:layout_height="60dp"
                    android:src="@drawable/ic_hours"
                    android:contentDescription="Campus News" />

                <TextView
                    android:layout_width="wrap_content"
                    android:layout_height="wrap_content"
                    android:text="Campus News"
                    android:textColor="@color/white"
                    android:textSize="16sp"
                    android:layout_marginTop="4dp" />
            </LinearLayout>
        </com.google.android.material.card.MaterialCardView>
    </LinearLayout>

<<<<<<< HEAD
    <!-- Action Buttons Row 2 -->
    <LinearLayout
        android:id="@+id/action_buttons_layout_2"
        android:layout_width="match_parent"
        android:layout_height="wrap_content"
        android:orientation="horizontal"
        android:layout_marginTop="16dp"
        android:layout_marginStart="16dp"
        android:layout_marginEnd="16dp"
        app:layout_constraintTop_toBottomOf="@+id/action_buttons_layout">

        <!-- Testing Center Button -->
        <com.google.android.material.card.MaterialCardView
            android:id="@+id/testing_center_card"
            android:layout_width="0dp"
            android:layout_height="100dp"
            android:layout_weight="1"
            android:layout_marginEnd="8dp"
            app:cardCornerRadius="16dp"
            app:cardElevation="4dp"
            app:cardBackgroundColor="#4A6572">

            <LinearLayout
                android:layout_width="match_parent"
                android:layout_height="match_parent"
                android:orientation="vertical"
                android:gravity="center">

                <ImageView
                    android:layout_width="160dp"
                    android:layout_height="60dp"
                    android:src="@drawable/university_icon"
                    android:contentDescription="Testing Centers" />

                <TextView
                    android:layout_width="wrap_content"
                    android:layout_height="wrap_content"
                    android:text="Testing Centers"
                    android:textColor="@color/white"
                    android:textSize="16sp"
                    android:layout_marginTop="4dp" />
            </LinearLayout>
        </com.google.android.material.card.MaterialCardView>

        <!-- Empty placeholder for balance -->
        <View
            android:layout_width="0dp"
            android:layout_height="100dp"
            android:layout_weight="1"
            android:layout_marginStart="8dp" />
    </LinearLayout>

    <!-- Recent Activity Section -->
    <TextView
        android:id="@+id/recent_activity_text"
        android:layout_width="wrap_content"
        android:layout_height="wrap_content"
        android:text="Recent Activity"
        android:textColor="@color/cardinal_red"
        android:textSize="20sp"
        android:textStyle="italic"
        android:fontFamily="serif"
        android:layout_marginStart="16dp"
        android:layout_marginTop="24dp"
        app:layout_constraintStart_toStartOf="parent"
        app:layout_constraintTop_toBottomOf="@+id/action_buttons_layout_2">
    </TextView>

    <!-- Recent Activity List -->
    <androidx.recyclerview.widget.RecyclerView
        android:id="@+id/recent_activity_recycler"
        android:layout_width="match_parent"
        android:layout_height="0dp"
        android:layout_marginTop="8dp"
        android:layout_marginStart="16dp"
        android:layout_marginEnd="16dp"
        android:layout_marginBottom="16dp"
        app:layout_constraintTop_toBottomOf="@id/recent_activity_text"
        app:layout_constraintBottom_toTopOf="@id/bottom_navigation"
        tools:listitem="@layout/item_recent_activity" />

=======
>>>>>>> 7a18976a
    <!-- Bottom Navigation Bar -->
    <com.google.android.material.bottomnavigation.BottomNavigationView
        android:id="@+id/bottom_navigation"
        android:layout_width="match_parent"
        android:layout_height="wrap_content"
        android:background="@color/cardinal_red"
        app:itemIconTint="@color/white"
        app:itemTextColor="@color/white"
        app:layout_constraintBottom_toBottomOf="parent"
        app:layout_constraintStart_toStartOf="parent"
        app:layout_constraintEnd_toEndOf="parent"
        app:menu="@menu/teacher_bottom_navigation_menu" />

</androidx.constraintlayout.widget.ConstraintLayout><|MERGE_RESOLUTION|>--- conflicted
+++ resolved
@@ -115,7 +115,6 @@
         </com.google.android.material.card.MaterialCardView>
     </LinearLayout>
 
-<<<<<<< HEAD
     <!-- Action Buttons Row 2 -->
     <LinearLayout
         android:id="@+id/action_buttons_layout_2"
@@ -197,8 +196,6 @@
         app:layout_constraintBottom_toTopOf="@id/bottom_navigation"
         tools:listitem="@layout/item_recent_activity" />
 
-=======
->>>>>>> 7a18976a
     <!-- Bottom Navigation Bar -->
     <com.google.android.material.bottomnavigation.BottomNavigationView
         android:id="@+id/bottom_navigation"
