--- conflicted
+++ resolved
@@ -53,17 +53,9 @@
     /** Handler for executing callbacks on the main thread */
     private final Handler mainHandler = new Handler(Looper.getMainLooper());
 
-<<<<<<< HEAD
     // Store messages by localId for local edit/delete operations
     private final Map<String, ChatMessage> messageCache = new HashMap<>();
 
-=======
-    /**
-     * Interface for listening to chat events.
-     * Implementors can receive messages, connection status changes,
-     * and user status updates.
-     */
->>>>>>> 7a18976a
     public interface MessageListener {
         /**
          * Called when a new chat message is received.
@@ -252,7 +244,6 @@
         sendMessage("__status__ " + status);
     }
 
-<<<<<<< HEAD
     // Method to edit a message (frontend-only for now)
     public ChatMessage editMessage(String localId, String newContent) {
         ChatMessage originalMessage = messageCache.get(localId);
@@ -295,11 +286,6 @@
         return null;
     }
 
-=======
-    /**
-     * Disconnects from the chat server.
-     */
->>>>>>> 7a18976a
     public void disconnect() {
         if (webSocket != null) {
             webSocket.close(1000, "User disconnected");
@@ -368,7 +354,6 @@
         });
     }
 
-<<<<<<< HEAD
     private void notifyMessageEdited(final ChatMessage message) {
         mainHandler.post(() -> {
             for (MessageListener listener : listeners) {
@@ -385,13 +370,6 @@
         });
     }
 
-=======
-    /**
-     * Checks if the client is currently connected to the server.
-     *
-     * @return true if connected, false otherwise
-     */
->>>>>>> 7a18976a
     public boolean isConnected() {
         return isConnected;
     }
