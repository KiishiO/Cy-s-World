stages:
  - mavenbuild
  - maventest
  
maven-build:            
  stage: mavenbuild
  tags:
    - springboot_tag
  script:
    - cd "Backend/Backend app/tutorials-springboot_unit2_1_onetoone/springboot_example"
    - mvn package
  only:
    refs:
      - Jayden_CICD
    changes:
      - Backend/**/*

<<<<<<< HEAD
=======
auto-deploy:
  stage: mavendeploy    # one of the stages listed above
  tags:
  - springboot_tag      # change to your runner's tag
  script:               # script to run the deployment service you created
    - cd "Backend/Backend app/tutorials-springboot_unit2_1_onetoone/springboot_example"        # change 'Backend' to to where you have the pom.xml (do not add / in the beginning)
    - sudo mv target/*.jar /target/web-demo.jar 
    - sudo systemctl stop system-web-demo
    - sudo systemctl start system-web-demo
  only:
    refs:
      - main            # only to trigger the pipeline when changes are pushed to 'main'
    changes:
      - Backend/**/*    # more specifically - only when changes are made inside the 'Backend' folder

android-build:
  image: afirefly/android-ci:java17 # Docker image that has Android environments installed     gjandres/android-ci:latest
  stage: androidbuild               # one of the stages listed above
  tags:
   - android_tag                    # change to your runner's tag
  before_script:                    # enable gradlew, change 'Frontend' to where you have 'gradlew'
    - export GRADLE_USER_HOME=`pwd`/.gradle
    - chmod +x ./Frontend/gradlew
  script:
    - cd Frontend                   # change 'Frontend' to where you have 'gradlew' (do not add / in the beginning)
    - ./gradlew build               # gradle build
  only:
    refs:
      - main                        # only to trigger the pipeline when changes are pushed to 'main'
    changes:
      - Frontend/**/*               # more specifically - only when changes are made inside the 'Frontend' folder
>>>>>>> e36a71af

maven-test:             
  stage: maventest
  tags:
    - springboot_tag
  script:
    - cd "Backend/Backend app/tutorials-springboot_unit2_1_onetoone/springboot_example"
    - mvn test
  only:
    refs:
      - Jayden_CICD
    changes:
      - Backend/**/*<|MERGE_RESOLUTION|>--- conflicted
+++ resolved
@@ -1,22 +1,39 @@
-stages:
-  - mavenbuild
-  - maventest
-  
+stages:             # these stages (jobs) forms the CICD pipeline
+  - mavenbuild      # this is a JOB to build your Springboot application
+  - maventest       # this is a JOB to run tests in your Springboot application (it's okay you don't have any test for now)
+  - mavendeploy     # this is a JOB to deploy your Springboot application on your server
+  - androidbuild    # this is a JOB to build your Android application
+  - androidtest     # this is a JOB to run tests in your Android application (it's okay you don't have any test for now)
+
 maven-build:            
-  stage: mavenbuild
-  tags:
-    - springboot_tag
-  script:
-    - cd "Backend/Backend app/tutorials-springboot_unit2_1_onetoone/springboot_example"
-    - mvn package
+  stage: mavenbuild     # one of the stages listed above
+  tags:                 # to specify which runner to execute this job
+    - springboot_tag    # change to your runner's tag
+  script:               # what to execute for this job
+    - cd "Backend/Backend app/tutorials-springboot_unit2_1_onetoone/springboot_example"        # change 'Backend' to to where you have the pom.xml (do not add / in the beginning)
+    - mvn package       # maven package
+  artifacts:            # where to output the packaged jar file, change 'Backend' to to where you have the pom.xml
+    paths:
+    - Backend/target/*.jar # change 'Backend' to where you have 'target' (do not add a / in the beginning)
   only:
     refs:
-      - Jayden_CICD
+      - main            # only to trigger the pipeline when changes are pushed to 'main'
     changes:
-      - Backend/**/*
+      - Backend/**/*    # more specifically - only when changes are made inside the 'Backend' folder
 
-<<<<<<< HEAD
-=======
+maven-test:             
+  stage: maventest     # one of the stages listed above
+  tags:
+     - springboot_tag   # change to your runner's tag
+  script:
+     - cd "Backend/Backend app/tutorials-springboot_unit2_1_onetoone/springboot_example"       # change 'Backend' to to where you have the pom.xml (do not add / in the beginning)
+     - mvn test         # maven test
+  only:
+    refs:
+      - main            # only to trigger the pipeline when changes are pushed to 'main'
+    changes:
+      - Backend/**/*    # more specifically - only when changes are made inside the 'Backend' folder
+
 auto-deploy:
   stage: mavendeploy    # one of the stages listed above
   tags:
@@ -48,17 +65,20 @@
       - main                        # only to trigger the pipeline when changes are pushed to 'main'
     changes:
       - Frontend/**/*               # more specifically - only when changes are made inside the 'Frontend' folder
->>>>>>> e36a71af
 
-maven-test:             
-  stage: maventest
+android-test:
+  image: afirefly/android-ci:java17
+  stage: androidtest               # one of the stages listed above
   tags:
-    - springboot_tag
+    - android_tag                   # change to your runner's tag
+  before_script:                   # enable gradlew, change 'Frontend' to where you have 'gradlew'
+     - export GRADLE_USER_HOME=`pwd`/.gradle
+     - chmod +x ./Frontend/gradlew
   script:
-    - cd "Backend/Backend app/tutorials-springboot_unit2_1_onetoone/springboot_example"
-    - mvn test
+     - cd Frontend                  # change 'Frontend' to where you have 'gradlew' (do not add / in the beginning)
+     - ./gradlew test               # gradle test
   only:
     refs:
-      - Jayden_CICD
+      - main          # only to trigger the pipeline when changes are pushed to 'main'
     changes:
-      - Backend/**/*+      - Frontend/**/*               # more specifically - only when changes are made inside the 'Frontend' folder